--- conflicted
+++ resolved
@@ -387,7 +387,6 @@
     return getResolvedWalletComponents(currentManagerState.currentFullUiKitConfig);
   }
 
-<<<<<<< HEAD
   public async getAvailableUiKits(): Promise<AvailableUiKit[]> {
     return [
       {
@@ -430,7 +429,10 @@
     }
     return {};
   }
-=======
+
+  /**
+   * @inheritdoc
+   */
   public getContractDefinitionInputs(): FormFieldType[] {
     return [
       {
@@ -456,7 +458,6 @@
       },
     ];
   }
->>>>>>> 3e37f40a
 }
 
 // Also export as default to ensure compatibility with various import styles
